--- conflicted
+++ resolved
@@ -97,11 +97,7 @@
 
 To run an attack recipe: `textattack attack --recipe [recipe_name]`
 
-<<<<<<< HEAD
 Attacks on classification tasks, like sentiment classification and entailment:
-=======
-These attacks are for classification tasks, like sentiment classification and entailment:
->>>>>>> 674a34cb
 - **alzantot**: Genetic algorithm attack from (["Generating Natural Language Adversarial Examples" (Alzantot et al., 2018)](https://arxiv.org/abs/1804.07998)).
 - **bae**: BERT masked language model transformation attack from (["BAE: BERT-based Adversarial Examples for Text Classification" (Garg & Ramakrishnan, 2019)](https://arxiv.org/abs/2004.01970)).
 - **bert-attack**: BERT masked language model transformation attack with subword replacements (["BERT-ATTACK: Adversarial Attack Against BERT Using BERT" (Li et al., 2020)](https://arxiv.org/abs/2004.09984)).
