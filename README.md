

<h1 align="center">TextAttack 🐙</h1>

<p align="center">Generating adversarial examples for NLP models</p>

<p align="center">
  <a href="https://textattack.readthedocs.io/">Docs</a> •
  <a href="#about">About</a> •
  <a href="#setup">Setup</a> •
  <a href="#usage">Usage</a> •
  <a href="#design">Design</a> 
  <br> <br>
  <a target="_blank" href="https://travis-ci.org/QData/TextAttack">
    <img src="https://travis-ci.org/QData/TextAttack.svg?branch=master" alt="Coverage Status">
  </a>
  <a href="https://badge.fury.io/py/textattack">
    <img src="https://badge.fury.io/py/textattack.svg" alt="PyPI version" height="18">
  </a>

</p>
  
## About

TextAttack is a Python framework for running adversarial attacks against NLP models. TextAttack builds attacks from four components: a search method, goal function, transformation, and set of constraints. TextAttack's modular design makes it easily extensible to new NLP tasks, models, and attack strategies. TextAttack currently supports attacks on models trained for classification, entailment, and translation.

## Setup

### Installation

You should be running Python 3.6+ to use this package. A CUDA-compatible GPU is optional but will greatly improve code speed. TextAttack is available through pip:

```
pip install textattack
```

### Configuration
TextAttack downloads files to `~/.cache/textattack/` by default. This includes pretrained models, 
dataset samples, and the configuration file `config.yaml`. To change the cache path, set the 
environment variable `TA_CACHE_DIR`.

## Usage

### Running Attacks

The [`examples/`](docs/examples/) folder contains notebooks walking through examples of basic usage of TextAttack, including building a custom transformation and a custom constraint. These examples can also be viewed through the [documentation website](https://textattack.readthedocs.io/en/latest).

We also have a command-line interface for running attacks. See help info and list of arguments with `python -m textattack --help`.

#### Sample Attack Commands

*TextFooler on an LSTM trained on the MR sentiment classification dataset*: 
```
python -m textattack --recipe textfooler --model bert-mr --num-examples 100
```

*DeepWordBug on DistilBERT trained on the Quora Question Pairs paraphrase identification dataset*: 
```
python -m textattack --model distilbert-base-uncased-qqp --recipe deepwordbug --num-examples 100
```

*Beam search with beam width 4 and word embedding transformation and untargeted goal function on an LSTM*:
```
python -m textattack --model lstm-mr --num-examples 20 \
 --search-method beam-search:beam_width=4 --transformation word-swap-embedding \
 --constraints repeat stopword max-words-perturbed:max_num_words=2 embedding:min_cos_sim=0.8 part-of-speech \
 --goal-function untargeted-classification
```

*Non-overlapping output attack using a greedy word swap and WordNet word substitutionson T5 English-to-German translation:*
```
python -m textattack --attack-n --goal-function non-overlapping-output \
    --model t5-en2de --num-examples 10 --transformation word-swap-wordnet \
    --constraints edit-distance:12 max-words-perturbed:max_percent=0.75 repeat stopword \
    --search greedy
```

### Attacks and Papers Implemented ("Attack Recipes")

We include attack recipes which build an attack such that only one command line argument has to be passed. To run an attack recipes, run `python -m textattack --recipe [recipe_name]`

<<<<<<< HEAD
The first are for classification tasks, like sentiment classification and entailment:
- **textfooler**: Greedy attack with word importance ranking (["Is Bert Really Robust?" (Jin et al., 2019)](https://arxiv.org/abs/1907.11932)).
=======
The first are for classification and entailment attacks:
>>>>>>> 035e826e
- **alzantot**: Genetic algorithm attack from (["Generating Natural Language Adversarial Examples" (Alzantot et al., 2018)](https://arxiv.org/abs/1804.07998)).
- **deepwordbug**: Greedy replace-1 scoring and multi-transformation character-swap attack (["Black-box Generation of Adversarial Text Sequences to Evade Deep Learning Classifiers" (Gao et al., 2018)](https://arxiv.org/abs/1801.04354)).
- **hotflip**: Beam search and gradient-based word swap (["HotFlip: White-Box Adversarial Examples for Text Classification" (Ebrahimi et al., 2017)](https://arxiv.org/abs/1712.06751)).
- **kuleshov**: Greedy search and counterfitted embedding swap (["Adversarial Examples for Natural Language Classification Problems" (Kuleshov et al., 2018)](https://openreview.net/pdf?id=r1QZ3zbAZ)).
- **textbugger**: Greedy attack with word importance ranking and character-based swaps ([(["TextBugger: Generating Adversarial Text Against Real-world Applications" (Li et al., 2018)](https://arxiv.org/abs/1812.05271)).
- **textfooler**: Greedy attack with word importance ranking and counter-fitted embedding swap (["Is Bert Really Robust?" (Jin et al., 2019)](https://arxiv.org/abs/1907.11932)).

The final is for sequence-to-sequence models:
- **seq2sick**: Greedy attack with goal of changing every word in the output translation. Currently implemented as black-box with plans to change to white-box as done in paper (["Seq2Sick: Evaluating the Robustness of Sequence-to-Sequence Models with Adversarial Examples" (Cheng et al., 2018)](https://arxiv.org/abs/1803.01128)).

### Augmenting Text

Many of the components of TextAttack are useful for data augmentation. The `textattack.Augmenter` class
uses a transformation and a list of constraints to augment data. We also offer three built-in recipes
for data augmentation:
- `textattack.WordNetAugmenter` augments text by replacing words with WordNet synonyms
- `textattack.EmbeddingAugmenter` augments text by replacing words with neighbors in the counter-fitted embedding space, with a constraint to ensure their cosine similarity is at least 0.8
- `textattack.CharSwapAugmenter` augments text by substituting, deleting, inserting, and swapping adjacent characters

All `Augmenter` objects implement `augment` and `augment_many` to generate augmentations
of a string or a list of strings. Here's an example of how to use the `EmbeddingAugmenter`:

```
>>> from textattack.augmentation import EmbeddingAugmenter
>>> augmenter = EmbeddingAugmenter()
>>> s = 'What I cannot create, I do not understand.'
>>> augmenter.augment(s)
['What I notable create, I do not understand.', 'What I significant create, I do not understand.', 'What I cannot engender, I do not understand.', 'What I cannot creating, I do not understand.', 'What I cannot creations, I do not understand.', 'What I cannot create, I do not comprehend.', 'What I cannot create, I do not fathom.', 'What I cannot create, I do not understanding.', 'What I cannot create, I do not understands.', 'What I cannot create, I do not understood.', 'What I cannot create, I do not realise.']
```

## Design

### TokenizedText

To allow for word replacement after a sequence has been tokenized, we include a `TokenizedText` object
which maintains both a list of tokens and the original text, with punctuation. We use this object in favor of a list of words or just raw text.

### Models and Datasets

TextAttack is model-agnostic! You can use `TextAttack` to analyze any model that outputs IDs, tensors, or strings.

#### Built-in Models

TextAttack also comes built-in with models and datasets. Our command-line interface will automatically match the correct 
dataset to the correct model. We include various pre-trained models for each of the nine [GLUE](https://gluebenchmark.com/) 
tasks, as well as some common classification datasets (MR, IMDB, Yelp, AGNews), translation, and summarization. You can 
see the full list of provided models & datasets via `python -m textattack --help`.

Here's an example of using one of the built-in models:

```
pythom -m textattack --model roberta-base-sst2 --recipe textfooler --num-examples 10
```

#### HuggingFace `transformers` and `nlp`

We also provide built-in support for [`transformers` pretrained models](https://huggingface.co/models) 
and datasets from the [`nlp` package](https://github.com/huggingface/nlp)! Here's an example of loading
and attacking a pre-trained model and dataset:

```
python -m textattack --model_from_huggingface distilbert-base-uncased-finetuned-sst-2-english --dataset_from_nlp glue:sst2 --recipe deepwordbug --num-examples 10
```

You can explore other pre-trained models using the `--model_from_huggingface` argument, or other datasets by changing 
`--dataset_from_nlp`.


#### Loading a model or dataset from a file

You can easily try out an attack on a local model or dataset sample. To attack a pre-trained model,
create a short file that loads them as variables `model` and `tokenizer`.  The `tokenizer` must
be able to transform string inputs to lists or tensors of IDs using a method called `encode()`. The
model must take inputs via the `__call__` method.

##### Model from a file
, you could create the following file
and name it `my_model.py`:

```
model = load_model()
tokenizer = load_tokenizer()
```

Then, run an attack with the argument `--model_from_file my_model.py`. The model and tokenizer will be loaded automatically.

#### Dataset from a file

Loading a dataset from a file is very similar to loading a model from a file. A 'dataset' is any iterable of `(input, output)` pairs.
The following example would load a sentiment classification dataset from file `my_dataset.py`:

```
dataset = [('Today was....', 1), ('This movie is...', 0), ...]
```

You can then run attacks on samples from this dataset by adding the argument `--dataset_from_file my_dataset.py`.

### Attacks

The `attack_one` method in an `Attack` takes as input a `TokenizedText`, and outputs either a `SuccessfulAttackResult` if it succeeds or a `FailedAttackResult` if it fails. We formulate an attack as consisting of four components: a **goal function** which determines if the attack has succeeded, **constraints** defining which perturbations are valid, a **transformation** that generates potential modifications given an input, and a **search method** which traverses through the search space of possible perturbations. 

### Goal Functions

A `GoalFunction` takes as input a `TokenizedText` object and the ground truth output, and determines whether the attack has succeeded, returning a `GoalFunctionResult`.

### Constraints

A `Constraint` takes as input a current `TokenizedText`, and a list of transformed `TokenizedText`s. For each transformed option, it returns a boolean representing whether the constraint is met.

### Transformations

A `Transformation` takes as input a `TokenizedText` and returns a list of possible transformed `TokenizedText`s. For example, a transformation might return all possible synonym replacements.

### Search Methods

A `SearchMethod` takes as input an initial `GoalFunctionResult` and returns a final `GoalFunctionResult` The search is given access to the `get_transformations` function, which takes as input a `TokenizedText` object and outputs a list of possible transformations filtered by meeting all of the attack’s constraints. A search consists of successive calls to `get_transformations` until the search succeeds (determined using `get_goal_results`) or is exhausted.

## Contributing to TextAttack

We welcome suggestions and contributions! Submit an issue or pull request and we will do our best to respond in a timely manner. TextAttack is currently in an "alpha" stage in which we are working to improve its capabilities and design.

## Citing TextAttack

If you use TextAttack for your research, please cite [TextAttack: A Framework for Adversarial Attacks in Natural Language Processing](https://arxiv.org/abs/2005.05909).

```bibtex
@misc{Morris2020TextAttack,
    Author = {John X. Morris and Eli Lifland and Jin Yong Yoo and Yanjun Qi},
    Title = {TextAttack: A Framework for Adversarial Attacks in Natural Language Processing},
    Year = {2020},
    Eprint = {arXiv:2005.05909},
}
```

<|MERGE_RESOLUTION|>--- conflicted
+++ resolved
@@ -79,12 +79,7 @@
 
 We include attack recipes which build an attack such that only one command line argument has to be passed. To run an attack recipes, run `python -m textattack --recipe [recipe_name]`
 
-<<<<<<< HEAD
 The first are for classification tasks, like sentiment classification and entailment:
-- **textfooler**: Greedy attack with word importance ranking (["Is Bert Really Robust?" (Jin et al., 2019)](https://arxiv.org/abs/1907.11932)).
-=======
-The first are for classification and entailment attacks:
->>>>>>> 035e826e
 - **alzantot**: Genetic algorithm attack from (["Generating Natural Language Adversarial Examples" (Alzantot et al., 2018)](https://arxiv.org/abs/1804.07998)).
 - **deepwordbug**: Greedy replace-1 scoring and multi-transformation character-swap attack (["Black-box Generation of Adversarial Text Sequences to Evade Deep Learning Classifiers" (Gao et al., 2018)](https://arxiv.org/abs/1801.04354)).
 - **hotflip**: Beam search and gradient-based word swap (["HotFlip: White-Box Adversarial Examples for Text Classification" (Ebrahimi et al., 2017)](https://arxiv.org/abs/1712.06751)).
@@ -139,7 +134,7 @@
 pythom -m textattack --model roberta-base-sst2 --recipe textfooler --num-examples 10
 ```
 
-#### HuggingFace `transformers` and `nlp`
+#### HuggingFace support: `transformers` models and `nlp` datasets
 
 We also provide built-in support for [`transformers` pretrained models](https://huggingface.co/models) 
 and datasets from the [`nlp` package](https://github.com/huggingface/nlp)! Here's an example of loading
