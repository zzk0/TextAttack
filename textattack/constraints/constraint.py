--- conflicted
+++ resolved
@@ -9,24 +9,8 @@
 
     """
     
-<<<<<<< HEAD
-    def filter(self, x, x_adv_list):
-        """
-        Filters x_adv_list to x_adv where C(x,x_adv) is true.
-
-        Args:
-            x:
-            x_adv_list:
-
-        Returns:
-            TODO
-            
-        @TODO can we just call this `filter`? My syntax highlighter highlights
-            that so I'm inclined not to use that protected name...
-=======
     def call_many(self, x, x_adv_list, original_text=None):
         """ Filters x_adv_list to x_adv where C(x,x_adv) is true.
->>>>>>> 4c2ff768
         """
         raise NotImplementedError()
     
