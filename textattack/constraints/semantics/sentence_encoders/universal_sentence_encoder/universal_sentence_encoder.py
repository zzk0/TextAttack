--- conflicted
+++ resolved
@@ -12,20 +12,13 @@
     the text embeddings are created using the Universal Sentence Encoder.
     """
 
-<<<<<<< HEAD
     def __init__(self, threshold=0.8, large=False, metric="angular", **kwargs):
-=======
-    def __init__(self, threshold=0.8, large=True, metric="angular", **kwargs):
->>>>>>> 6953f0ee
         super().__init__(threshold=threshold, metric=metric, **kwargs)
         if large:
             tfhub_url = "https://tfhub.dev/google/universal-sentence-encoder-large/5"
         else:
             tfhub_url = "https://tfhub.dev/google/universal-sentence-encoder/4"
-<<<<<<< HEAD
-        print("tf devices", tf.config.list_physical_devices(device_type=None))
-=======
->>>>>>> 6953f0ee
+
         self.model = hub.load(tfhub_url)
 
     def encode(self, sentences):
