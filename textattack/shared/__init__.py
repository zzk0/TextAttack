--- conflicted
+++ resolved
@@ -4,8 +4,5 @@
 
 from .tokenized_text import TokenizedText
 from .word_embedding import WordEmbedding
-<<<<<<< HEAD
 from .attack import Attack
-=======
-from .checkpoint import Checkpoint
->>>>>>> 26dbdb3f
+from .checkpoint import Checkpoint