--- conflicted
+++ resolved
@@ -56,15 +56,9 @@
 }
 
 MODELS_BY_DATASET = {
-<<<<<<< HEAD
-    'imdb': ['bert-imdb', 'bert-imdb-cased', 'cnn-imdb', 'lstm-imdb'],
-    'mr': ['bert-mr', 'bert-mr-cased', 'cnn-mr', 'lstm-mr'],
-    'yelp-sentiment': ['bert-yelp-sentiment', 'bert-yelp-sentiment-cased', 'cnn-yelp-sentiment', 'lstm-yelp-sentiment']
-=======
     'imdb':             ['bert-imdb', 'bert-imdb-cased', 'cnn-imdb', 'lstm-imdb'],
     'mr':               ['bert-mr', 'bert-mr-cased', 'cnn-mr', 'lstm-mr'],
     'yelp-sentiment':   ['bert-yelp-sentiment', 'bert-yelp-sentiment-cased', 'cnn-yelp-sentiment', 'lstm-yelp-sentiment']
->>>>>>> 68cfd8ff
 }
 
 def get_args():
