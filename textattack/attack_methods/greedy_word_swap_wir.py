import torch
import numpy as np

from .attack import Attack
from textattack.attack_results import AttackResult, FailedAttackResult

class GreedyWordSwapWIR(Attack):
    """
    An attack that greedily chooses from a list of possible perturbations in 
    order of index, after ranking indices by importance.
    
    Reimplementation of paper:
        Is BERT Really Robust? A Strong Baseline for Natural Language Attack on 
        Text Classification and Entailment by Jin et. al, 2019
        
        https://github.com/jind11/TextFooler 
        
    Args:
        goal_function: A function for determining how well a perturbation is doing at achieving the attack's goal.
        transformation: The type of transformation.
        max_depth (:obj:`int`, optional): The maximum number of words to change. Defaults to 32. 
    """
    WIR_TO_REPLACEMENT_STR = {
        'unk': '[UNK]',
        'delete': '[DELETE]',
    }

<<<<<<< HEAD
    def __init__(self, goal_function, transformation, constraints=[], max_depth=32):
        super().__init__(goal_function, transformation, constraints=constraints)
=======
    def __init__(self, model, transformation, constraints=[], wir_method='unk', max_depth=32):
        super().__init__(model, transformation, constraints=constraints)
>>>>>>> 70fdfe32
        self.max_depth = max_depth
        try: 
            self.replacement_str = self.WIR_TO_REPLACEMENT_STR[wir_method]
        except KeyError:
            raise KeyError(f'Word Importance Ranking method {wir_method} not recognized.') 
        
    def attack_one(self, tokenized_text, correct_output):
        original_tokenized_text = tokenized_text
        num_words_changed = 0
       
        # Sort words by order of importance
        orig_result = self.goal_function.get_results([tokenized_text], correct_output)[0]
        cur_score = orig_result.score
        len_text = len(tokenized_text.words)
        
        leave_one_texts = \
            [tokenized_text.replace_word_at_index(i,self.replacement_str) for i in range(len_text)]
        leave_one_scores = np.array([result.score for result in self.goal_function.get_results(leave_one_texts, correct_output)])
        index_order = (-leave_one_scores).argsort()

        new_tokenized_text = None
        new_text_label = None
        i = 0
        while ((self.max_depth is None) or num_words_changed <= self.max_depth) and i < len(index_order):
            transformed_text_candidates = self.get_transformations(
                tokenized_text,
                original_tokenized_text,
                indices_to_replace=[index_order[i]])
            i += 1
            if len(transformed_text_candidates) == 0:
                continue
            num_words_changed += 1
            results = sorted(self.goal_function.get_results(transformed_text_candidates, correct_output), key=lambda x: -x.score)
            # Skip swaps which don't improve the score
            if results[0].score > cur_score:
                cur_score = results[0].score
            else:
                continue
            # If we succeeded, return the index with best similarity.
            if results[0].succeeded:
                bestResult = results[0]
                # @TODO: Use vectorwise operations
                max_similarity = -float('inf')
                for result in results:
                    if not result.succeeded:
                        break
                    candidate = result.tokenized_text
                    try:
                        similarity_score = candidate.attack_attrs['similarity_score']
                    except KeyError:
                        # If the attack was run without any similarity metrics, 
                        # candidates won't have a similarity score. In this
                        # case, break and return the candidate that changed
                        # the original score the most.
                        break
                    if similarity_score > max_similarity:
                        max_similarity = similarity_score
                        bestResult = result
                return AttackResult( 
                    original_tokenized_text, 
                    bestResult.tokenized_text, 
                    correct_output,
                    bestResult.output,
                    float(orig_result.score),
                    float(bestResult.score)
                )
            tokenized_text = results[0].tokenized_text
        
        return FailedAttackResult(original_tokenized_text, correct_output, tokenized_text, correct_output)<|MERGE_RESOLUTION|>--- conflicted
+++ resolved
@@ -25,13 +25,8 @@
         'delete': '[DELETE]',
     }
 
-<<<<<<< HEAD
-    def __init__(self, goal_function, transformation, constraints=[], max_depth=32):
+    def __init__(self, goal_function, transformation, constraints=[], wir_method='unk', max_depth=32):
         super().__init__(goal_function, transformation, constraints=constraints)
-=======
-    def __init__(self, model, transformation, constraints=[], wir_method='unk', max_depth=32):
-        super().__init__(model, transformation, constraints=constraints)
->>>>>>> 70fdfe32
         self.max_depth = max_depth
         try: 
             self.replacement_str = self.WIR_TO_REPLACEMENT_STR[wir_method]
