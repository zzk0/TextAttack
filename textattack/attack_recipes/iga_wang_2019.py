--- conflicted
+++ resolved
@@ -16,43 +16,6 @@
 
     http://arxiv.org/abs/1909.06723
     """
-<<<<<<< HEAD
-    #
-    # Swap words with their embedding nearest-neighbors.
-    # Embedding: Counter-fitted Paragram Embeddings.
-    # Fix the hyperparameter value to N = Unrestricted (50)."
-    #
-    transformation = WordSwapEmbedding(max_candidates=50)
-    #
-    # Don't modify the stopwords
-    #
-    constraints = [StopwordModification()]
-    #
-    # Maximum words perturbed percentage of 20%
-    #
-    constraints.append(MaxWordsPerturbed(max_percent=0.2))
-    #
-    # Maximum word embedding euclidean distance δ of 0.5.
-    #
-    constraints.append(
-        WordEmbeddingDistance(max_mse_dist=0.5, compare_against_original=False)
-    )
-    #
-    # Goal is untargeted classification
-    #
-    goal_function = UntargetedClassification(model)
-    #
-    # Perform word substitution with an improved genetic algorithm.
-    # Fix the hyperparameter values to S = 60, M = 20, λ = 5."
-    #
-    search_method = ImprovedGeneticAlgorithm(
-        pop_size=60,
-        max_iters=20,
-        max_replace_times_per_index=5,
-        post_crossover_check=False,
-    )
-=======
->>>>>>> c5d0f570
 
     @staticmethod
     def build(model):
@@ -84,10 +47,9 @@
         # Perform word substitution with an improved genetic algorithm.
         # Fix the hyperparameter values to S = 60, M = 20, λ = 5."
         #
-        search_method = GeneticAlgorithm(
+        search_method = ImprovedGeneticAlgorithm(
             pop_size=60,
             max_iters=20,
-            improved_genetic_algorithm=True,
             max_replace_times_per_index=5,
             post_crossover_check=False,
         )
