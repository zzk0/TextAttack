--- conflicted
+++ resolved
@@ -1,11 +1,7 @@
 import numpy as np
 
 from textattack.search_methods import SearchMethod
-<<<<<<< HEAD
-from textattack.shared.validators import is_word_swap
-=======
 from textattack.shared.validators import consists_of_word_swaps
->>>>>>> 8c265fe2
 
 class GreedyWordSwapWIR(SearchMethod):
     """
@@ -34,14 +30,7 @@
         except KeyError:
             raise KeyError(f'Word Importance Ranking method {wir_method} not recognized.') 
         
-<<<<<<< HEAD
-    def check_transformation_compatibility(self, transformation):
-        return transformation.consists_of(is_word_swap)
-
-    def __call__(self, initial_result):
-=======
     def _perform_search(self, initial_result):
->>>>>>> 8c265fe2
         tokenized_text = initial_result.tokenized_text
         cur_result = initial_result
 
@@ -98,14 +87,11 @@
             return results[0]
         return initial_result
 
-<<<<<<< HEAD
-=======
     def check_transformation_compatibility(self, transformation):
         """
             Since it ranks words by their importance, GreedyWordSwapWIR is limited to word swaps transformations.
         """
         return consists_of_word_swaps(transformation)
 
->>>>>>> 8c265fe2
     def extra_repr_keys(self):
         return ['wir_method']