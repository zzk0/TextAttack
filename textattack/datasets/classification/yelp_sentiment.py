from .classification_dataset import ClassificationDataset


class YelpSentiment(ClassificationDataset):
    """
    Loads samples from the Yelp Sentiment dataset.
    
    Labels
        0: Negative
        1: Positive

    Args:
        offset (int): line to start reading from
    
    """
<<<<<<< HEAD
    DATA_PATH = 'datasets/classification/yelp_sentiment.txt'
    def __init__(self, offset=0, shuffle=False):
=======

    DATA_PATH = "datasets/classification/yelp_sentiment.txt"

    def __init__(self, offset=0):
>>>>>>> c155c0a3
        """ Loads a full dataset from disk. """
        self._load_classification_text_file(YelpSentiment.DATA_PATH, offset=offset)
        if shuffle:
            self._shuffle_data()

    def _clean_example(self, ex):
        """ Applied to every text example loaded from disk. 
            Removes \\n and \" from the Yelp dataset. 
        """
        return ex.replace("\\n", " ").replace('\\"', '"')<|MERGE_RESOLUTION|>--- conflicted
+++ resolved
@@ -13,15 +13,9 @@
         offset (int): line to start reading from
     
     """
-<<<<<<< HEAD
     DATA_PATH = 'datasets/classification/yelp_sentiment.txt'
+    
     def __init__(self, offset=0, shuffle=False):
-=======
-
-    DATA_PATH = "datasets/classification/yelp_sentiment.txt"
-
-    def __init__(self, offset=0):
->>>>>>> c155c0a3
         """ Loads a full dataset from disk. """
         self._load_classification_text_file(YelpSentiment.DATA_PATH, offset=offset)
         if shuffle:
